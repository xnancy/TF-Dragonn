from __future__ import absolute_import
from __future__ import division
from __future__ import print_function

from sklearn import utils

import genomeflow as gf

import datasets
import models

data_type2extractor = {
    'genome_data_dir': 'bcolz_array',
    'dnase_data_dir': 'bcolz_array',
    'tss_counts': 'bed',
    'dhs_counts': 'bed',
    'tss_mean_tpm': 'bed',
    'tss_max_tpm': 'bed'
}
data_type2options = {
    'tss_counts': {
        'op': 'count'
    },
    'dhs_counts': {
        'op': 'count'
    },
    'tss_mean_tpm': {
        'op': 'mean',
        'norm_params': 'asinh_zscore'
    },
    'tss_max_tpm': {
        'op': 'max',
        'norm_params': 'asinh_zscore'
    }
}


class GenomeFlowInterface(object):

    def __init__(self, datasetspec, intervalspec, modelspec,
                 validation_chroms=[], holdout_chroms=[],
                 shuffle=True, pos_sampling_rate=0.05):
        self.datasetspec = datasetspec
        self.intervalspec = intervalspec
        self.modelspec = modelspec
        input_names = models.model_inputs_from_config(modelspec)
        self.input_names = [input_name.split('/')[1]
                            for input_name in input_names]
        self.shuffle = shuffle

        self.training_dataset, self.validation_dataset = \
            datasets.parse_inputs_and_intervals_with_holdout(
                self.datasetspec, self.intervalspec,
                validation_chroms, holdout_chroms)
        self.task_names = self.training_dataset.values()[0]['task_names']
        if pos_sampling_rate is not None and len(self.task_names) > 1:
            raise ValueError("pos_sampling_rate is not supported for >1 tasks")

        self.pos_sampling_rate = pos_sampling_rate
        self.num_train_exs = sum(
            self.training_dataset[k]['intervals']['chrom'].shape[0]
            for k in self.training_dataset.keys())
        self.num_validation_exs = sum(
            self.validation_dataset[k]['intervals']['chrom'].shape[0]
            for k in self.validation_dataset.keys())

    def get_train_queue(self):
        return self.get_queue(self.training_dataset,
                              pos_sampling_rate=self.pos_sampling_rate,
                              input_names=self.input_names,
                              shuffle=self.shuffle)

    def get_validation_queue(self, num_epochs=1, asynchronous_enqueues=False,
                             enqueues_per_thread=[128, 1]):
        return self.get_queue(
            self.validation_dataset, num_epochs, asynchronous_enqueues,
            input_names=self.input_names, enqueues_per_thread=enqueues_per_thread)

    def get_queue(self, dataset, num_epochs=None, asynchronous_enqueues=True,
                  pos_sampling_rate=None, input_names=None, shuffle=False,
                  enqueues_per_thread=[128]):
        examples_queues = {
            dataset_id: self.get_example_queue(dataset_values, dataset_id,
                                               num_epochs=num_epochs,
                                               pos_sampling_rate=pos_sampling_rate,
                                               input_names=input_names,
                                               shuffle=shuffle,
                                               enqueues_per_thread=enqueues_per_thread)
            for dataset_id, dataset_values in dataset.items()
        }
        shared_examples_queue = self.get_shared_examples_queue(
            examples_queues, asynchronous_enqueues=asynchronous_enqueues,
            enqueues_per_thread=enqueues_per_thread)
        return shared_examples_queue

    def get_example_queue(self, dataset, dataset_id,
                          num_epochs=None, pos_sampling_rate=None,
                          input_names=None, shuffle=False, enqueues_per_thread=[128]):
        intervals = dataset['intervals']
        inputs = dataset['inputs']
        labels = dataset['labels']
        if shuffle: # shuffle intervals and labels
            chroms = intervals['chrom']
            starts = intervals['start']
            ends = intervals['end']
            chroms, starts, ends, labels = utils.shuffle(
                chroms, starts, ends, labels, random_state=0)
            intervals = {'chrom': chroms, 'start': starts, 'end': ends}
        if pos_sampling_rate is not None:
            # construct separate interval queues for positive and negative
            # intervals
            pos_indxs = labels == 1
            neg_indxs = labels == 0

            neg_indxs[20000000:] = False # temporary hack to overcome 2Gb limit

            # assumes single task labels!
            pos_labels = labels[pos_indxs][:, None]
            neg_labels = labels[neg_indxs][:, None]

            pos_indxs = pos_indxs.squeeze()  # need 1d indices for interval arrays
            neg_indxs = neg_indxs.squeeze()

            pos_intervals = {k: v[pos_indxs] for k, v in intervals.items()}
            neg_intervals = {k: v[neg_indxs] for k, v in intervals.items()}

            pos_interval_queue = gf.io.IntervalQueue(
                pos_intervals, pos_labels, name='{}-pos-interval-queue'.format(dataset_id),
                num_epochs=num_epochs, capacity=50000, min_after_dequeue=40000,
                shuffle=shuffle, summary=True)
            neg_interval_queue = gf.io.IntervalQueue(
                neg_intervals, neg_labels, name='{}-neg-interval-queue'.format(dataset_id),
                num_epochs=num_epochs, capacity=50000, min_after_dequeue=40000,
                shuffle=shuffle, summary=True)

            # sample from both queues using a shared intervals queue
            interval_queue_ratios = {pos_interval_queue: pos_sampling_rate,
                                     neg_interval_queue: 1 - pos_sampling_rate}
            interval_queue = gf.io.SharedIntervalQueue(
                interval_queue_ratios, name='{}-shared-interval-queue'.format(
                    dataset_id),
<<<<<<< HEAD
                capacity=50000, shuffle=shuffle, min_after_dequeue=40000,
                enqueue_batch_size=128)
=======
                capacity=50000, enqueue_batch_size=enqueue_batch_size)
>>>>>>> f76643ac
        else:
            # temporary hack to overcome 2Gb limit
            labels = labels[:20000000]
            intervals = {k: v[:20000000] for k, v in intervals.items()}

            interval_queue = gf.io.IntervalQueue(
                intervals, labels, name='{}-interval-queue'.format(dataset_id),
                num_epochs=num_epochs, capacity=50000, shuffle=shuffle,
                min_after_dequeue=40000, summary=True)

        if input_names is not None:  # use only these inputs in the example queue
            assert all([input_name in inputs.keys()
                        for input_name in input_names])
            data_sources = {k: self.get_data_source(k, v) for k, v in inputs.items()
                            if k in input_names}
        else:
            data_sources = {k: self.get_data_source(
                k, v) for k, v in inputs.items()}

        examples_queue = gf.io.ExampleQueue(
            interval_queue, data_sources, enqueues_per_thread=enqueues_per_thread,
            capacity=2048, name='{}-example-queue'.format(dataset_id))

        return examples_queue

    def get_shared_examples_queue(self, examples_queues, asynchronous_enqueues=True,
                                  enqueues_per_thread=[128]):
        shared_examples_queue = gf.io.MultiDatasetExampleQueue(
            examples_queues, enqueues_per_thread=enqueues_per_thread,
            capacity=2048, name='multi-dataset-example-queue',
            asynchronous_enqueues=asynchronous_enqueues)
        return shared_examples_queue

    def get_data_source(self, data_type, data_specs):
        """
        data_specs is either the file path for bcolz data
        or dictionary with specs for bed data.
        """
        extractor_type = data_type2extractor[data_type]
        options = {}
        data_path = data_specs
        if extractor_type == 'bed':  # parse data specs
            data_path = data_specs['filepath']
            options = data_type2options[data_type].copy()
            options.update(data_specs['options'])
        return gf.io.DataSource(data_path, extractor_type, options)<|MERGE_RESOLUTION|>--- conflicted
+++ resolved
@@ -139,12 +139,8 @@
             interval_queue = gf.io.SharedIntervalQueue(
                 interval_queue_ratios, name='{}-shared-interval-queue'.format(
                     dataset_id),
-<<<<<<< HEAD
                 capacity=50000, shuffle=shuffle, min_after_dequeue=40000,
                 enqueue_batch_size=128)
-=======
-                capacity=50000, enqueue_batch_size=enqueue_batch_size)
->>>>>>> f76643ac
         else:
             # temporary hack to overcome 2Gb limit
             labels = labels[:20000000]
