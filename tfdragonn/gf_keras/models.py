--- conflicted
+++ resolved
@@ -55,25 +55,14 @@
                  pool_width=35, dropout=0, batch_norm=False):
         assert len(num_filters) == len(conv_width)
 
-<<<<<<< HEAD
-        self.num_tasks = num_tasks
-        seq_inputs = Input(shape=(4, interval_size),
-                           name="data/genome_data_dir")
-=======
         seq_inputs = Input(shape=(4, interval_size), name="data/genome_data_dir")
->>>>>>> 25cad0a8
         seq_preds = seq_inputs
         # conv1d expects (interval_size, 4)
         seq_preds = Permute((2, 1))(seq_preds)
         for i, (nb_filter, nb_col) in enumerate(zip(num_filters, conv_width)):
-<<<<<<< HEAD
-            seq_preds = Convolution1D(
-                nb_filter, nb_col, 'he_normal')(seq_preds)
-=======
             seq_preds = Convolution1D(nb_filter, nb_col, 'he_normal')(seq_preds)
             if batch_norm:
                 seq_preds = BatchNormalization()(seq_preds)
->>>>>>> 25cad0a8
             seq_preds = Activation('relu')(seq_preds)
             if dropout > 0:
                 seq_preds = Dropout(dropout)(seq_preds)
