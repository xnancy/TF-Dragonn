from __future__ import absolute_import
from __future__ import division
from __future__ import print_function

<<<<<<< HEAD
from builtins import zip
import collections
=======
from abc import abstractmethod, abstractproperty, ABCMeta
>>>>>>> 595264d7
import json
import sys

from keras import backend as K
from keras.layers import (
    Activation, AveragePooling1D, BatchNormalization,
    Convolution1D, Dense, Dropout, Flatten, Input,
    MaxPooling1D, Merge, Permute, Reshape
)
from keras.models import Model


def model_from_config(model_config_file_path):
    """Load a model from a json config file."""
    thismodule = sys.modules[__name__]
    with open(model_config_file_path, 'r') as fp:
        config = json.load(fp)
    model_class_name = config['model_class']

    model_class = getattr(thismodule, model_class_name)
    del config['model_class']
    return model_class(**config)


def model_from_config_and_queue(model_config_file_path, queue):
    """
    Uses queue output shapes and json file
    with architecture params in to initialize a model
    """
    thismodule = sys.modules[__name__]
    with open(model_config_file_path, 'r') as fp:
        config = json.load(fp)
    model_class_name = config['model_class']

    model_class = getattr(thismodule, model_class_name)
    del config['model_class']
    return model_class(queue.output_shapes, **config)


def reshape_dnase_input(x):
    """
    Reshapes (interval_size) shaped dnase data
    from example queues into (interval_size, 1)
    """
    interval_size = K.int_shape(x)[-1]
    return Reshape((interval_size, 1))(x)


_input_reshape_func = {
    "data/genome_data_dir": Permute((2, 1)), # conv1d expects (interval_size, 4)
    "data/dnase_data_dir": reshape_dnase_input
}


model_inputs = {
    "SequenceClassifier": [
        "data/genome_data_dir"],
    "SequenceAndDnaseClassifier": [
        "data/genome_data_dir",
        "data/dnase_data_dir"],
    "SequenceDnaseTssDhsCountAndTssExpressionClassifier": [
        "data/genome_data_dir",
        "data/dnase_data_dir",
        "data/dhs_counts",
        "data/tss_counts",
        "data/tss_mean_tpm",
        "data/tss_max_tpm"]
}


def model_inputs_from_config(model_config_file_path):
    thismodule = sys.modules[__name__]
    with open(model_config_file_path, 'r') as fp:
        config = json.load(fp)
    return model_inputs[config['model_class']]


class Classifier(object):
    """
    Classifier interface.

    Args:
        shapes (dict): a dict of input/output shapes.
            Example: `{data/genome_data_dir: (4, 1000)}`

    Attributes:
        get_inputs (list): a list of input names.
            Derived from model_inputs unless implemented.
    """
    @property
    def get_inputs(self):
        return model_inputs[self.__class__.__name__]

    def __init__(self, shapes, **hyperparameters):
        pass

    def save(self, prefix):
        arch_fname = prefix + '.arch.json'
        weights_fname = prefix + '.weights.h5'
        open(arch_fname, 'w').write(self.model.to_json())
        self.model.save_weights(weights_fname, overwrite=True)

    def get_keras_inputs(self, shapes):
        """Returns dictionary of named keras inputs"""
        return collections.OrderedDict(
            [(name, Input(shape=shapes[name], name=name))
             for name in self.get_inputs])

    @staticmethod
    def reshape_keras_inputs(keras_inputs):
        """reshapes keras inputs based on example queues"""
        inputs = collections.OrderedDict()
        for k, v in keras_inputs.items():
            if k in _input_reshape_func: # reshape
                inputs[k] = _input_reshape_func[k](v)
            else: # keep as is
                inputs[k] = v
        return inputs


class SequenceClassifier(Classifier):

    def __init__(self, shapes,
                 num_filters=(15, 15, 15), conv_width=(15, 15, 15),
                 pool_width=35, dropout=0, batch_norm=False):
        assert len(num_filters) == len(conv_width)

<<<<<<< HEAD
        # configure inputs
        keras_inputs = self.get_keras_inputs(shapes)
        inputs = self.reshape_keras_inputs(keras_inputs)

        # convolve sequence
        seq_preds = inputs["data/genome_data_dir"]
=======
        seq_inputs = Input(shape=(4, interval_size),
                           name="data/genome_data_dir")
        seq_preds = seq_inputs
        # conv1d expects (interval_size, 4)
        seq_preds = Permute((2, 1))(seq_preds)
>>>>>>> 595264d7
        for i, (nb_filter, nb_col) in enumerate(zip(num_filters, conv_width)):
            seq_preds = Convolution1D(
                nb_filter, nb_col, 'he_normal')(seq_preds)
            if batch_norm:
                seq_preds = BatchNormalization()(seq_preds)
            seq_preds = Activation('relu')(seq_preds)
            if dropout > 0:
                seq_preds = Dropout(dropout)(seq_preds)

        # pool and fully connect
        seq_preds = AveragePooling1D((pool_width))(seq_preds)
        seq_preds = Flatten()(seq_preds)
        seq_preds = Dense(output_dim=shapes['labels'][-1])(seq_preds)
        seq_preds = Activation('sigmoid')(seq_preds)
        self.model = Model(input=keras_inputs.values(), output=seq_preds)


class SequenceAndDnaseClassifier(Classifier):

    def __init__(self, shapes,
                 num_seq_filters=(25, 25, 25), seq_conv_width=(25, 25, 25),
                 num_dnase_filters=(25, 25, 25), dnase_conv_width=(25, 25, 25),
                 num_combined_filters=(55,), combined_conv_width=(25,),
                 pool_width=25,
                 fc_layer_widths=(),
                 seq_conv_dropout=0,
                 dnase_conv_dropout=0,
                 combined_conv_dropout=0,
                 fc_layer_dropout=0,
                 batch_norm=False):
        assert len(num_seq_filters) == len(seq_conv_width)
        assert len(num_dnase_filters) == len(dnase_conv_width)
        assert len(num_combined_filters) == len(combined_conv_width)

        # configure inputs
        keras_inputs = self.get_keras_inputs(shapes)
        inputs = self.reshape_keras_inputs(keras_inputs)

        # convolve sequence
<<<<<<< HEAD
        seq_preds = inputs["data/genome_data_dir"]
=======
        seq_inputs = Input(shape=(4, interval_size),
                           name="data/genome_data_dir")
        seq_preds = seq_inputs
        # conv1d expects (interval_size, 4)
        seq_preds = Permute((2, 1))(seq_preds)
>>>>>>> 595264d7
        for nb_filter, nb_col in zip(num_seq_filters, seq_conv_width):
            seq_preds = Convolution1D(
                nb_filter, nb_col, 'he_normal')(seq_preds)
            if batch_norm:
                seq_preds = BatchNormalization()(seq_preds)
            seq_preds = Activation('relu')(seq_preds)
            if seq_conv_dropout > 0:
                seq_preds = Dropout(dropout)(seq_preds)

        # convolve dnase
<<<<<<< HEAD
        dnase_preds = inputs["data/dnase_data_dir"]
=======
        dnase_inputs = Input(shape=(interval_size,),
                             name="data/dnase_data_dir")
        dnase_preds = dnase_inputs
        # conv1d expects (interval_size, 1)
        dnase_preds = Reshape((1000, 1))(dnase_preds)
>>>>>>> 595264d7
        for nb_filter, nb_col in zip(num_dnase_filters, dnase_conv_width):
            dnase_preds = Convolution1D(
                nb_filter, nb_col, 'he_normal')(dnase_preds)
            if batch_norm:
                dnase_preds = BatchNormalization()(dnase_preds)
            dnase_preds = Activation('relu')(dnase_preds)
            if dnase_conv_dropout > 0:
                dnase_preds = Dropout(dropout)(dnase_preds)

        # stack and convolve
        logits = Merge(mode='concat', concat_axis=-1)([seq_preds, dnase_preds])
        for nb_filter, nb_col in zip(num_combined_filters, combined_conv_width):
            logits = Convolution1D(nb_filter, nb_col, 'he_normal')(logits)
            if batch_norm:
                logits = BatchNormalization()(logits)
            logits = Activation('relu')(logits)
            if combined_conv_dropout > 0:
                logits = Dropout(dropout)(logits)

        # pool and fully connect
        logits = AveragePooling1D((pool_width))(logits)
        logits = Flatten()(logits)
        for fc_layer_width in fc_layer_widths:
            logits = Dense(fc_layer_width)(logits)
            if batch_norm:
                logits = BatchNormalization()(logits)
            logits = Activation('relu')(logits)
            if fc_layer_dropout > 0:
                logits = Dropout(dropout)(logits)
        logits = Dense(shapes['labels'][-1])(logits)
        logits = Activation('sigmoid')(logits)
        self.model = Model(input=keras_inputs.values(), output=logits)


class SequenceDnaseTssDhsCountAndTssExpressionClassifier(Classifier):

    def __init__(self, shapes,
                 num_seq_filters=(25, 25, 25), seq_conv_width=(25, 25, 25),
                 num_dnase_filters=(25, 25, 25), dnase_conv_width=(25, 25, 25),
                 num_combined_filters=(55,), combined_conv_width=(25,),
                 pool_width=25,
                 seq_dnase_fc_layer_widths=(),
                 final_fc_layer_widths=(100,),
                 seq_conv_dropout=0,
                 dnase_conv_dropout=0,
                 combined_conv_dropout=0,
                 seq_dnase_fc_layer_dropout=0,
                 final_fc_dropout=0,
                 batch_norm=False):
        assert len(num_seq_filters) == len(seq_conv_width)
        assert len(num_dnase_filters) == len(dnase_conv_width)
        assert len(num_combined_filters) == len(combined_conv_width)

        # configure inputs
        keras_inputs = self.get_keras_inputs(shapes)
        inputs = self.reshape_keras_inputs(keras_inputs)

        # convolve sequence
<<<<<<< HEAD
        seq_preds = inputs["data/genome_data_dir"]
=======
        seq_inputs = Input(shape=(4, interval_size),
                           name="data/genome_data_dir")
        seq_preds = seq_inputs
        # conv1d expects (interval_size, 4)
        seq_preds = Permute((2, 1))(seq_preds)
>>>>>>> 595264d7
        for nb_filter, nb_col in zip(num_seq_filters, seq_conv_width):
            seq_preds = Convolution1D(
                nb_filter, nb_col, 'he_normal')(seq_preds)
            if batch_norm:
                seq_preds = BatchNormalization()(seq_preds)
            seq_preds = Activation('relu')(seq_preds)
            if seq_conv_dropout > 0:
                seq_preds = Dropout(dropout)(seq_preds)

        # convolve dnase
<<<<<<< HEAD
        dnase_preds = inputs["data/dnase_data_dir"]
=======
        dnase_inputs = Input(shape=(interval_size,),
                             name="data/dnase_data_dir")
        dnase_preds = dnase_inputs
        # conv1d expects (interval_size, 1)
        dnase_preds = Reshape((1000, 1))(dnase_preds)
>>>>>>> 595264d7
        for nb_filter, nb_col in zip(num_dnase_filters, dnase_conv_width):
            dnase_preds = Convolution1D(
                nb_filter, nb_col, 'he_normal')(dnase_preds)
            if batch_norm:
                dnase_preds = BatchNormalization()(dnase_preds)
            dnase_preds = Activation('relu')(dnase_preds)
            if dnase_conv_dropout > 0:
                dnase_preds = Dropout(dropout)(dnase_preds)

        # stack sequence + dnase and convolve
        logits = Merge(mode='concat', concat_axis=-1)([seq_preds, dnase_preds])
        for nb_filter, nb_col in zip(num_combined_filters, combined_conv_width):
            logits = Convolution1D(nb_filter, nb_col, 'he_normal')(logits)
            if batch_norm:
                logits = BatchNormalization()(logits)
            logits = Activation('relu')(logits)
            if combined_conv_dropout > 0:
                logits = Dropout(dropout)(logits)

        # pool and fully connect seq + dnase
        logits = AveragePooling1D((pool_width))(logits)
        logits = Flatten()(logits)
        for fc_layer_width in seq_dnase_fc_layer_widths:
            logits = Dense(fc_layer_width)(logits)
            if batch_norm:
                logits = BatchNormalization()(logits)
            logits = Activation('relu')(logits)
            if seq_dnase_fc_layer_dropout > 0:
                logits = Dropout(dropout)(logits)

        # merge in tss+dhs counts, tss tpms and fully connected
        logits = Merge(mode='concat', concat_axis=-1)([
            logits, inputs['data/dhs_counts'], inputs['data/tss_counts'],
            inputs['data/tss_mean_tpm'], inputs['data/tss_max_tpm']])
        for fc_layer_width in final_fc_layer_widths:
            logits = Dense(fc_layer_width)(logits)
            if batch_norm:
                logits = BatchNormalization()(logits)
            logits = Activation('relu')(logits)
            if seq_dnase_fc_layer_dropout > 0:
                logits = Dropout(dropout)(logits)

        logits = Dense(shapes['labels'][-1])(logits)
        logits = Activation('sigmoid')(logits)
        self.model = Model(input=keras_inputs.values(), output=logits)<|MERGE_RESOLUTION|>--- conflicted
+++ resolved
@@ -2,12 +2,7 @@
 from __future__ import division
 from __future__ import print_function
 
-<<<<<<< HEAD
-from builtins import zip
 import collections
-=======
-from abc import abstractmethod, abstractproperty, ABCMeta
->>>>>>> 595264d7
 import json
 import sys
 
@@ -57,7 +52,8 @@
 
 
 _input_reshape_func = {
-    "data/genome_data_dir": Permute((2, 1)), # conv1d expects (interval_size, 4)
+    # conv1d expects (interval_size, 4)
+    "data/genome_data_dir": Permute((2, 1)),
     "data/dnase_data_dir": reshape_dnase_input
 }
 
@@ -121,9 +117,9 @@
         """reshapes keras inputs based on example queues"""
         inputs = collections.OrderedDict()
         for k, v in keras_inputs.items():
-            if k in _input_reshape_func: # reshape
+            if k in _input_reshape_func:  # reshape
                 inputs[k] = _input_reshape_func[k](v)
-            else: # keep as is
+            else:  # keep as is
                 inputs[k] = v
         return inputs
 
@@ -135,20 +131,12 @@
                  pool_width=35, dropout=0, batch_norm=False):
         assert len(num_filters) == len(conv_width)
 
-<<<<<<< HEAD
         # configure inputs
         keras_inputs = self.get_keras_inputs(shapes)
         inputs = self.reshape_keras_inputs(keras_inputs)
 
         # convolve sequence
         seq_preds = inputs["data/genome_data_dir"]
-=======
-        seq_inputs = Input(shape=(4, interval_size),
-                           name="data/genome_data_dir")
-        seq_preds = seq_inputs
-        # conv1d expects (interval_size, 4)
-        seq_preds = Permute((2, 1))(seq_preds)
->>>>>>> 595264d7
         for i, (nb_filter, nb_col) in enumerate(zip(num_filters, conv_width)):
             seq_preds = Convolution1D(
                 nb_filter, nb_col, 'he_normal')(seq_preds)
@@ -188,15 +176,7 @@
         inputs = self.reshape_keras_inputs(keras_inputs)
 
         # convolve sequence
-<<<<<<< HEAD
         seq_preds = inputs["data/genome_data_dir"]
-=======
-        seq_inputs = Input(shape=(4, interval_size),
-                           name="data/genome_data_dir")
-        seq_preds = seq_inputs
-        # conv1d expects (interval_size, 4)
-        seq_preds = Permute((2, 1))(seq_preds)
->>>>>>> 595264d7
         for nb_filter, nb_col in zip(num_seq_filters, seq_conv_width):
             seq_preds = Convolution1D(
                 nb_filter, nb_col, 'he_normal')(seq_preds)
@@ -207,15 +187,7 @@
                 seq_preds = Dropout(dropout)(seq_preds)
 
         # convolve dnase
-<<<<<<< HEAD
         dnase_preds = inputs["data/dnase_data_dir"]
-=======
-        dnase_inputs = Input(shape=(interval_size,),
-                             name="data/dnase_data_dir")
-        dnase_preds = dnase_inputs
-        # conv1d expects (interval_size, 1)
-        dnase_preds = Reshape((1000, 1))(dnase_preds)
->>>>>>> 595264d7
         for nb_filter, nb_col in zip(num_dnase_filters, dnase_conv_width):
             dnase_preds = Convolution1D(
                 nb_filter, nb_col, 'he_normal')(dnase_preds)
@@ -274,15 +246,7 @@
         inputs = self.reshape_keras_inputs(keras_inputs)
 
         # convolve sequence
-<<<<<<< HEAD
         seq_preds = inputs["data/genome_data_dir"]
-=======
-        seq_inputs = Input(shape=(4, interval_size),
-                           name="data/genome_data_dir")
-        seq_preds = seq_inputs
-        # conv1d expects (interval_size, 4)
-        seq_preds = Permute((2, 1))(seq_preds)
->>>>>>> 595264d7
         for nb_filter, nb_col in zip(num_seq_filters, seq_conv_width):
             seq_preds = Convolution1D(
                 nb_filter, nb_col, 'he_normal')(seq_preds)
@@ -293,15 +257,7 @@
                 seq_preds = Dropout(dropout)(seq_preds)
 
         # convolve dnase
-<<<<<<< HEAD
         dnase_preds = inputs["data/dnase_data_dir"]
-=======
-        dnase_inputs = Input(shape=(interval_size,),
-                             name="data/dnase_data_dir")
-        dnase_preds = dnase_inputs
-        # conv1d expects (interval_size, 1)
-        dnase_preds = Reshape((1000, 1))(dnase_preds)
->>>>>>> 595264d7
         for nb_filter, nb_col in zip(num_dnase_filters, dnase_conv_width):
             dnase_preds = Convolution1D(
                 nb_filter, nb_col, 'he_normal')(dnase_preds)
