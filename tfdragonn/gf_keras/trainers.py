--- conflicted
+++ resolved
@@ -68,55 +68,6 @@
         def get_rss_prop():  # this is quite expensive
             return (process.memory_info().rss - process.memory_info().shared) / 10**6
 
-<<<<<<< HEAD
-        train_iterator = io_utils.ExampleQueueIterator(
-            train_queue, num_exs_batch=self.batch_size,
-            num_epochs=self.num_epochs, num_exs_epoch=self.epoch_size)
-
-        valid_metrics = []
-        best_metric = np.inf if self.early_stopping_metric == 'Loss' else -np.inf
-        batches_per_epoch = int(np.floor(self.epoch_size / self.batch_size))
-        samples_per_epoch = self.batch_size * batches_per_epoch
-
-        for epoch in six.moves.range(1, self.num_epochs + 1):
-            progbar = Progbar(target=samples_per_epoch)
-            rss_minus_shr_memory = get_rss_prop()
-
-            for batch_indxs in six.moves.range(1, batches_per_epoch + 1):
-                batch = train_iterator.next()
-                batch_loss = model.model.train_on_batch(batch, batch['labels'])
-
-                if batch_indxs % 100 == 0:
-                    rss_minus_shr_memory = rss_minus_shr_memory = get_rss_prop()
-
-                    progbar.update(batch_indxs * self.batch_size,
-                                   values=[("loss", batch_loss),
-                                           ("Non-shared RSS (Mb)", rss_minus_shr_memory)])
-
-            epoch_valid_metrics = self.test(model, valid_queue, test_size=1000000)
-            valid_metrics.append(epoch_valid_metrics)
-            if verbose:
-                self.logger.info('\nEpoch {}:'.format(epoch))
-                self.logger.info('Metrics across all datasets:\n{}\n'.format(
-                    epoch_valid_metrics))
-            current_metric = epoch_valid_metrics[
-                self.early_stopping_metric].mean()
-            if (self.early_stopping_metric == 'Loss') == (current_metric <= best_metric):
-                if verbose:
-                    self.logger.info('New best {}. Saving model.\n'.format(
-                        self.early_stopping_metric))
-                best_metric = current_metric
-                best_epoch = epoch
-                early_stopping_wait = 0
-                if save_best_model_to_prefix is not None:
-                    model.save(save_best_model_to_prefix)
-            else:
-                if early_stopping_wait >= self.early_stopping_patience:
-                    break
-                early_stopping_wait += 1
-
-        train_iterator.close()
-=======
         train_iterator = None
         try:
             train_iterator = io_utils.ExampleQueueIterator(
@@ -146,17 +97,17 @@
                                        values=[("loss", batch_loss),
                                                ("Non-shared RSS (Mb)", rss_minus_shr_memory)])
 
-                epoch_valid_metrics = self.test(model, valid_queue)
+                epoch_valid_metrics = self.test(model, valid_queue, test_size=500000)
                 valid_metrics.append(epoch_valid_metrics)
                 if verbose:
-                    print('\nEpoch {}:'.format(epoch))
-                    print('Metrics across all datasets:\n{}\n'.format(
-                        epoch_valid_metrics), end='')
+                    self.logger.info('\nEpoch {}:'.format(epoch))
+                    self.logger.info('Metrics across all datasets:\n{}\n'.format(
+                        epoch_valid_metrics))
                 current_metric = epoch_valid_metrics[
                     self.early_stopping_metric].mean()
                 if (self.early_stopping_metric == 'Loss') == (current_metric <= best_metric):
                     if verbose:
-                        print('New best {}. Saving model.\n'.format(
+                        self.logger.info('New best {}. Saving model.\n'.format(
                             self.early_stopping_metric))
                     best_metric = current_metric
                     best_epoch = epoch
@@ -173,7 +124,6 @@
             if train_iterator is not None:
                 train_iterator.close()
             raise e
->>>>>>> ab6b38cb
 
         if verbose:  # end of training messages
             self.logger.info('Finished training after {} epochs.'.format(epoch))
@@ -182,34 +132,7 @@
                                  'were saved to {1}.arch.json and {1}.weights.h5'.format(
                                      best_epoch, save_best_model_to_prefix))
 
-<<<<<<< HEAD
     def test(self, model, queue, batch_size=1000, verbose=True, test_size=None):
-        iterator = io_utils.ExampleQueueIterator(
-            queue, num_exs_batch=batch_size, num_epochs=1)
-        if test_size is not None:
-            num_examples = min(test_size, iterator.num_examples)
-            num_batches = int(np.floor(num_examples / batch_size))
-        else:
-            num_batches = int(np.floor(iterator.num_examples / batch_size))
-        num_samples = batch_size * num_batches
-        if verbose:
-            process = psutil.Process(os.getpid())
-            progbar = Progbar(target=num_samples)
-        predictions = []
-        labels = []
-        for batch_indx in range(1, num_batches + 1):
-            batch = iterator.next()
-            predictions.append(np.vstack(model.model.predict_on_batch(batch)))
-            labels.append(batch['labels'])
-            if verbose:
-                rss_minus_shr_memory = (
-                    process.memory_info().rss - process.memory_info().shared) / 10**6
-                progbar.update(batch_indx * batch_size,
-                               values=[("Non-shared RSS (Mb)", rss_minus_shr_memory)])
-        iterator.close()
-        del iterator
-=======
-    def test(self, model, queue, verbose=True):
         iterator = None
         process = psutil.Process(os.getpid())
 
@@ -219,15 +142,16 @@
 
         try:
             iterator = io_utils.ExampleQueueIterator(
-                queue, num_exs_batch=self.batch_size, num_epochs=1,
+                queue, num_exs_batch=batch_size, num_epochs=1,
                 allow_smaller_final_batch=True)
-
-            num_batches = int(
-                np.floor(iterator.num_examples / self.batch_size))
-            num_samples = self.batch_size * num_batches
+            if test_size is not None:
+                num_examples = min(test_size, iterator.num_examples)
+                num_batches = int(np.floor(num_examples / batch_size))
+            else:
+                num_batches = int(np.floor(iterator.num_examples / batch_size))
 
             if verbose:
-                progbar = Progbar(target=num_samples)
+                progbar = Progbar(target=num_examples)
 
             predictions = []
             labels = []
@@ -240,7 +164,7 @@
                     if batch_indx % BATCH_FREQ_UPDATE_MEM_USAGE == 0:
                         rss_minus_shr_memory = get_rss_prop()
                     if batch_indx % BATCH_FREQ_UPDATE_PROGBAR == 0:
-                        progbar.update(batch_indx * self.batch_size,
+                        progbar.update(batch_indx * batch_size,
                                        values=[("Non-shared RSS (Mb)", rss_minus_shr_memory)])
             iterator.close()
             del iterator
@@ -249,7 +173,6 @@
             if iterator is not None:
                 iterator.close()
             raise e
->>>>>>> ab6b38cb
 
         predictions = np.vstack(predictions)
         labels = np.vstack(labels)
