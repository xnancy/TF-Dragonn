#!/usr/bin/env python

from __future__ import absolute_import
from __future__ import division
from __future__ import print_function

import argparse
import os
import json
import ntpath
import shutil

from keras import backend as K
import tensorflow as tf

from tfdragonn import database
from tfdragonn import models
from tfdragonn import trainers
from tfdragonn import loggers

from .genomeflow_interface import GenomeFlowInterface


# tf-binding project specific settings (only used if --is-tfbinding-project is
# specified, or the environment variable 'IS_TFBINDING_PROJECT' is set)
IS_TFBINDING_PROJECT = False
TFBINDING_DIR_PREFIX = '/srv/scratch/tfbinding/'
TFBINDING_LOGDIR_PREFIX = '/srv/scratch/tfbinding/tf_logs/'

# Default holdout and validation chromosome sets
DEFAULT_HOLDOUT_CHROMS = ['chr1', 'chr8', 'chr21']
DEFAULT_VALID_CHROMS = ['chr9']

# Default early stopping parameters
DEFAULT_EARLYSTOPPING_KEY = 'auPRC'
DEFAULT_EARLYSTOPPING_PATIENCE = 4

# Whether to load datasets in memory before training or read from disk
IN_MEMORY = False

# Default learning parameters
DEFAULT_BATCH_SIZE = 256
DEFAULT_EPOCH_SIZE = 2500000
DEFAULT_LEARNING_RATE = 0.0003

# TF Session Settings
DEFER_DELETE_SIZE = int(250 * 1e6)  # 250MB
GPU_MEM_PROP = 0.45  # Allows 2x sessions / gpu

backend = K.backend()
if backend != 'tensorflow':
    raise ValueError(
        'Only the keras tensorflow backend is supported, currently using {}'.format(backend))


class BaseModelRunner(object):
    command = None

    def __init__(self):
        self._logger_name = 'tfdragonn-{}'.format(self.command)
        self._logger = loggers.get_logger(self._logger_name)

    @classmethod
    def get_parser(cls):
        parser = argparse.ArgumentParser('tfdragonn {}'.format(cls.command))
        parser.add_argument('datasetspec', type=os.path.abspath,
                            help='Dataset parameters json file path')
        parser.add_argument('intervalspec', type=os.path.abspath,
                            help='Interval parameters json file path')
        parser.add_argument('modelspec', type=os.path.abspath,
                            help='Model parameters json file path')
        parser.add_argument('logdir', type=os.path.abspath,
                            help='Log directory, also used as globally unique run identifier')
        parser.add_argument('--visiblegpus', type=str,
                            required=True, help='Visible GPUs string')
        parser.add_argument('--maxexs', type=int,
                            help='max number of examples', default=None)
        parser.add_argument('--is-tfbinding-project', action='store_true',
                            help='Use tf-binding project specific settings')
        cls.add_additional_args(parser)
        return parser

    @classmethod
    def add_additional_args(cls, parser):
        """Add any class-specific arguments to the parser."""
        pass

    @classmethod
    def parse_args(cls, args):
        parser = cls.get_parser()
        args = parser.parse_args(args)
        return args

    def run_from_args(self, command, args):
        if command != self.command:
            raise ValueError('Wrong command "{}" for runner "{}". Expecting "{}".'.format(
                command, self.__class__.__name__, self.command))
        args = self.parse_args(args)
        self.start_run(args)

    def start_run(self, params):
        """Main entrypoiny for running a model."""
        if params.is_tfbinding_project or 'IS_TFBINDING_PROJECT' in os.environ:
            global IS_TFBINDING_PROJECT
            IS_TFBINDING_PROJECT = True
            run_id = str(params.logdir.lstrip(TFBINDING_LOGDIR_PREFIX))
            if self.command == 'train':
                database.add_run(run_id, params.datasetspec, params.intervalspec,
                                 params.modelspec, params.logdir)
        self.validate_paths(params)
        if self.command == 'train':
            os.makedirs(params.logdir)
        loggers.add_logdir(self._logger_name, params.logdir)
        self.setup_keras_session(params.visiblegpus)
        self.run(params)

    def run(self, params):
        raise NotImplementedError('Model runners must implement run')

    @staticmethod
    def setup_keras_session(visiblegpus):
        os.environ['CUDA_VISIBLE_DEVICES'] = str(visiblegpus)
        session_config = tf.ConfigProto()
        session_config.gpu_options.deferred_deletion_bytes = DEFER_DELETE_SIZE
        session_config.gpu_options.per_process_gpu_memory_fraction = GPU_MEM_PROP
        session = tf.Session(config=session_config)
        K.set_session(session)

    @classmethod
    def validate_paths(cls, params):
        for specfile in [params.datasetspec, params.intervalspec, params.modelspec]:
            cls.validate_specfile(specfile)
        # remove empty directories for debugging
        if os.path.isdir(params.logdir):
            if len(os.listdir(params.logdir)) == 0:
                shutil.rmtree(params.logdir)
        assert(not os.path.exists(params.logdir))
        if IS_TFBINDING_PROJECT:
            assert(params.logdir.startswith(TFBINDING_LOGDIR_PREFIX))

    @staticmethod
    def validate_specfile(specfile):
        if not os.path.isfile(specfile):
            raise FileNotFoundError(
                'Specfile {} does not exist'.format(specfile))
        if IS_TFBINDING_PROJECT:
            assert(specfile.startswith(TFBINDING_DIR_PREFIX))


class TrainRunner(BaseModelRunner):
    command = 'train'

    @classmethod
    def add_additional_args(cls, parser):
        parser.add_argument('--validation-intervalspec',
                            type=os.path.abspath,
                            help='Heldout celltype intervalspec to use as validation set, default: None',
                            default=None)
        parser.add_argument('--holdout-chroms',
                            type=json.loads,
                            help='Set of chroms to holdout entirely from training/validation as a json string, default: "{}"'.format(
                                str(DEFAULT_HOLDOUT_CHROMS)),
                            default=DEFAULT_HOLDOUT_CHROMS)
        parser.add_argument('--valid-chroms',
                            type=json.loads,
                            help='Set of chroms to holdout from training and use for validation as a json string, default: "{}"'.format(
                                str(DEFAULT_VALID_CHROMS)),
                            default=DEFAULT_VALID_CHROMS)
        parser.add_argument('--learning-rate',
                            type=float,
                            help='Learning rate (float), default: {}'.format(DEFAULT_LEARNING_RATE),
                            default=DEFAULT_LEARNING_RATE)
        parser.add_argument('--batch-size',
                            type=int,
                            help='Batch size (int), default: {}'.format(DEFAULT_BATCH_SIZE),
                            default=DEFAULT_BATCH_SIZE)
        parser.add_argument('--epoch-size',
                            type=int,
                            help='Epoch size (int), default: {}'.format(DEFAULT_EPOCH_SIZE),
                            default=DEFAULT_EPOCH_SIZE)
        parser.add_argument('--early-stopping-metric',
                            type=str,
                            help='Early stopping metric key, default: {}'.format(
                                DEFAULT_EARLYSTOPPING_KEY),
                            default=DEFAULT_EARLYSTOPPING_KEY)
        parser.add_argument('--early-stopping-patience',
                            type=int,
                            help='Early stopping patience (int), default: {}'.format(
                                DEFAULT_EARLYSTOPPING_PATIENCE),
                            default=DEFAULT_EARLYSTOPPING_PATIENCE)

    def run(self, params):
        shutil.copyfile(params.datasetspec, os.path.join(
            params.logdir, ntpath.basename('datasetspec.json')))
        shutil.copyfile(params.intervalspec, os.path.join(
            params.logdir, ntpath.basename('intervalspec.json')))
        shutil.copyfile(params.modelspec, os.path.join(
            params.logdir, ntpath.basename('modelspec.json')))

        data_interface = GenomeFlowInterface(
            params.datasetspec, params.intervalspec, params.modelspec, params.logdir,
            validation_chroms=params.valid_chroms,
            holdout_chroms=params.holdout_chroms,
<<<<<<< HEAD
            logger=self._logger)
=======
            validation_intervalspec=params.validation_intervalspec)
>>>>>>> 498341d7
        train_queue = data_interface.get_train_queue()
        validation_queue = data_interface.get_validation_queue()

        trainer = trainers.ClassifierTrainer(task_names=data_interface.task_names,
                                             optimizer='adam',
                                             lr=params.learning_rate,
                                             batch_size=params.batch_size,
                                             epoch_size=params.epoch_size,
                                             num_epochs=100,
                                             early_stopping_metric=params.early_stopping_metric,
                                             early_stopping_patience=params.early_stopping_patience,
                                             logger=self._logger)

        model = models.model_from_minimal_config(
            params.modelspec, train_queue.output_shapes, len(data_interface.task_names))

        trainer.train(model, train_queue, validation_queue,
                      save_best_model_to_prefix=os.path.join(params.logdir, "model"))



class TestRunner(BaseModelRunner):
    command = 'test'

    def run(self, params):
        data_interface = GenomeFlowInterface(
            params.datasetspec, params.intervalspec, params.modelspec, params.logdir)
        validation_queue = data_interface.get_validation_queue()
        model = models.model_from_minimal_config(
            params.modelspec, validation_queue.output_shapes, len(data_interface.task_names))
        model.load_weights(os.path.join(
            params.logdir, 'model.weights.h5'))
        trainer = trainers.ClassifierTrainer(
            task_names=data_interface.task_names)
        classification_result = trainer.test(model, validation_queue, test_size=params.maxexs)
        self._logger.info('\n{}'.format(classification_result))

    @classmethod
    def validate_paths(cls, params):
        for specfile in [params.datasetspec, params.intervalspec, params.modelspec]:
            cls.validate_specfile(specfile)
        assert(os.path.exists(params.logdir))
        if IS_TFBINDING_PROJECT:
            assert(params.logdir.startswith(TFBINDING_LOGDIR_PREFIX))


class PredictRunner(TestRunner):
    command = 'predict'<|MERGE_RESOLUTION|>--- conflicted
+++ resolved
@@ -201,11 +201,8 @@
             params.datasetspec, params.intervalspec, params.modelspec, params.logdir,
             validation_chroms=params.valid_chroms,
             holdout_chroms=params.holdout_chroms,
-<<<<<<< HEAD
+            validation_intervalspec=params.validation_intervalspec,
             logger=self._logger)
-=======
-            validation_intervalspec=params.validation_intervalspec)
->>>>>>> 498341d7
         train_queue = data_interface.get_train_queue()
         validation_queue = data_interface.get_validation_queue()
 
