--- conflicted
+++ resolved
@@ -43,15 +43,10 @@
     return results
 
 
-<<<<<<< HEAD
 def add_run(run_id, data_config_file_path, interval_config_file_path,
             model_config_file_path, log_directory, metadata=''):
     metadata = json.dumps(metadata)  # json serialize
-=======
-def add_run(run_id, model_class, data_config_file_path, interval_config_file_path,
-            model_config_file_path, log_directory):
     assert isinstance(run_id, str)
->>>>>>> 615b80c4
     with _get_connection() as connection:
         with _get_cursor(connection) as cursor:
             cursor.execute("INSERT INTO {} (run_id, data_config_file_path, interval_config_file_path, model_config_file_path, log_directory, metadata) VALUES (%s, %s, %s, %s, %s, %s)".format(TABLE),
