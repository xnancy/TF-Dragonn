from __future__ import absolute_import
from __future__ import division
from __future__ import print_function

from collections import defaultdict
import tensorflow as tf
import numpy as np

from examples_queue import examples_queue
from interval_queue import interval_queue
from bcolz_reader_op import bcolz_interval_reader
from datasets import parse_inputs_and_intervals

"""
Primary interface for I/O for one or more datasets.
Each dataset consists of one or more datafiles, and one set of intervals and labels.
"""


def get_readers_and_tasks(processed_inputs_file, processed_intervals_file, name='data-readers',
                          in_memory=True):
    """Generate a reader and examples queue for each dataset.

    Args:
        processed_inputs_file: json file with processed input data directories for each dataset
        processed_intervals_file: json file with processed intervals files for each dataset
    Returns: a tuple of:
        readers: a dictionary of an examples queue for each dataset. Each queue contains:
            intervals/start (int) - the start coordinate of the intervals
            intervals/end (int) - the end coordinate of the intervals
            intervals/chrom (string) - the chroms of the intervals
            data/{data_name} (e.g. `data/dnase_data_dir` or `data/genome_data_dir`) - the actual
                data fields that were read and possibly normalized

            iff labels are specified in the `processed_intervals_file`, also:
            labels - the labels for each interval for each task (size T)
        task names:
            a list of strings of task names, of size T
    """
    with tf.variable_scope(name):
        datasets = parse_inputs_and_intervals(
            processed_inputs_file, processed_intervals_file)
        task_names = datasets[list(datasets.keys())[0]]['task_names']

        examples_queues = {}
        for dataset_id, dataset in datasets.items():
            intervals = dataset['intervals']
            datafiles = dataset['inputs']
            labels = None
            if 'labels' in dataset.keys():
                labels = dataset['labels']
            examples_queues[dataset_id] = get_readers_for_dataset(
                intervals, datafiles, labels, name=dataset_id, in_memory=in_memory)

    return examples_queues, task_names


def get_train_readers_and_tasknames(processed_inputs_file, processed_intervals_file,
                                    validation_chroms=[], holdout_chroms=[],
                                    name='data-readers', in_memory=True):
    """Generate two reader and examples queues for train/validation of each dataset.

    Args:
        processed_inputs_file: json file with processed input data directories for each dataset
        processed_intervals_file: json file with processed intervals files for each dataset
        validation_chroms: (optional) list of chrom strings to provide as validation examples
        holdout_chroms: (optional) list of heldout chrom strings that will not be provided

    Returns: a tuple of (train_readers, task_names):

        train_readers: a dictionary of an examples queue for each dataset. Each queue contains:
            intervals/start (int) - the start coordinate of the intervals
            intervals/end (int) - the end coordinate of the intervals
            intervals/chrom (string) - the chroms of the intervals
            data/{data_name} (e.g. `data/dnase_data_dir` or `data/genome_data_dir`) - the actual
                data fields that were read and possibly normalized

            iff labels are specified in the `processed_intervals_file`, also:
            labels - the labels for each interval for each task (size T)
        task names:
            a list of strings of task names, of size T
    """
    with tf.variable_scope(name):
        # Check validation and holdout chrom sets are mutually exclusive
        validation_and_holdout_chroms = set(
            validation_chroms).intersection(holdout_chroms)
        if len(validation_and_holdout_chroms) != 0:
            raise IOError('Some chroms were specified for both validation and holdout: {}'.format(
                validation_and_holdout_chroms))

        datasets = parse_inputs_and_intervals(
            processed_inputs_file, processed_intervals_file)
        task_names = datasets[list(datasets.keys())[0]]['task_names']

        train_examples_queues = {}
        for dataset_id, dataset in datasets.items():
            intervals = dataset['intervals']

            validation_idxs = np.in1d(intervals['chrom'], validation_chroms)
            holdout_idxs = np.in1d(intervals['chrom'], holdout_chroms)
            train_idxs = ~ np.logical_or(validation_idxs, holdout_idxs)
            train_intervals = {k: intervals[k][train_idxs]
                               for k in ['chrom', 'start', 'end']}

            print('Num train intervals: {}'.format(np.sum(train_idxs)))
            print('Num validation intervals: {}'.format(np.sum(validation_idxs)))
            print('Num holdout intervals: {}'.format(np.sum(holdout_idxs)))

            datafiles = dataset['inputs']
            labels = None
            train_labels = None
            if 'labels' in dataset.keys():
                labels = dataset['labels']
                train_labels = labels[train_idxs]

            train_examples_queues[dataset_id] = get_readers_for_dataset(
                train_intervals, datafiles, train_labels, name='{}-training'.format(
                    dataset_id),
                in_memory=in_memory)

    return train_examples_queues, task_names


def get_valid_readers_and_tasknames(processed_inputs_file, processed_intervals_file,
                                    validation_chroms=[], holdout_chroms=[],
                                    name='data-readers', no_validation_queues=False,
                                    in_memory=True):
    """Generate two reader and examples queues for train/validation of each dataset.

    Args:
        processed_inputs_file: json file with processed input data directories for each dataset
        processed_intervals_file: json file with processed intervals files for each dataset
        validation_chroms: (optional) list of chrom strings to provide as validation examples
        holdout_chroms: (optional) list of heldout chrom strings that will not be provided

    Returns: a tuple of (validation_readers, task_names, num_validation_exs):

        validation_readers: a dictionary of an examples queue for each dataset. Each queue contains:
            intervals/start (int) - the start coordinate of the intervals
            intervals/end (int) - the end coordinate of the intervals
            intervals/chrom (string) - the chroms of the intervals
            data/{data_name} (e.g. `data/dnase_data_dir` or `data/genome_data_dir`) - the actual
                data fields that were read and possibly normalized

            iff labels are specified in the `processed_intervals_file`, also:
            labels - the labels for each interval for each task (size T)
        task names:
            a list of strings of task names, of size T
    """
    with tf.variable_scope(name):
        # Check validation and holdout chrom sets are mutually exclusive
        validation_and_holdout_chroms = set(
            validation_chroms).intersection(holdout_chroms)
        if len(validation_and_holdout_chroms) != 0:
            raise IOError('Some chroms were specified for both validation and holdout: {}'.format(
                validation_and_holdout_chroms))

        datasets = parse_inputs_and_intervals(
            processed_inputs_file, processed_intervals_file)
        task_names = datasets[list(datasets.keys())[0]]['task_names']
        num_validation_exs = 0

        valid_examples_queues = {}
        for dataset_id, dataset in datasets.items():
            intervals = dataset['intervals']

            validation_idxs = np.in1d(intervals['chrom'], validation_chroms)
            valid_intervals = {k: intervals[k][validation_idxs]
                               for k in ['chrom', 'start', 'end']}
            num_validation_exs += np.sum(validation_idxs)

            datafiles = dataset['inputs']
            labels = None
            valid_labels = None
            if 'labels' in dataset.keys():
                labels = dataset['labels']
                valid_labels = labels[validation_idxs]

            valid_examples_queues[dataset_id] = get_readers_for_dataset(
                valid_intervals, datafiles, labels=valid_labels,
                name='{}-validation'.format(dataset_id), read_batch_size=1, in_memory=in_memory,
                num_epochs=1)

    return valid_examples_queues, task_names, num_validation_exs


input_id2reader_kwargs = defaultdict(dict)
input_id2reader_kwargs['dnase_data_dir'] = {'norm_params': 'local_zscore'}
midpoint_inputs = ['dnase_peaks_counts_data_dir',
                   'gencode_tss_distances_data_dir',
                   'gencode_annotation_distances_data_dir',
                   'gencode_polyA_distances_data_dir',
                   'gencode_lncRNA_distances_data_dir']
for input_id in midpoint_inputs:
    input_id2reader_kwargs[input_id] = {'interval_params': 'midpoint'}


def get_readers_for_dataset(intervals, datafiles, labels=None, name='dataset-reader',
                            read_batch_size=128, in_memory=True, num_epochs=None):
    """Create an input pipeline for one dataset.

    Args:
        intervals: a dict of arrays with first dimension N. Either:
            1) intervals encoded as 'chrom': (string), 'start': (int), and 'stop': (int), or
            2) intervals encoded as 'bed3': (string) TSV entries
        datafiles: a dict of genome data directory paths.
        labels: (optional) a dict of label arrays, each with first dimension N.
        name: (optional) string, name for this queue
    Returns:
        a queue reference for the examples queue
    """
    with tf.variable_scope(name):

        # Queue to store intervals to read, outputs are dequeued tensors
        interval_size = int(intervals['end'][0] - intervals['start'][0])
        to_read = interval_queue(intervals, labels, dequeue_size=read_batch_size,
                                 name='interval-queue', num_epochs=num_epochs)

        # Create a reader for each datafile
        read_values = {}
        for k, datafile in datafiles.items():
<<<<<<< HEAD
            if k == 'expression_data_dir': ## TODO: implement reader for expression
                continue
            reader_kwargs = input_id2reader_kwargs[k]
            #reader_kwargs = {}
            #reader_kwargs['norm_params'] = 'local_zscore' if k == 'dnase_data_dir' else None
            #reader_kwargs['interval_params'] = 'midpoint' if k == 'dnase_peaks_counts_data_dir' else None
=======
            reader_kwargs = {}
            reader_kwargs[
                'norm_params'] = 'local_zscore' if k == 'dnase_data_dir' else None
            reader_kwargs[
                'interval_params'] = 'midpoint' if k == 'dnase_peaks_counts_data_dir' else None
>>>>>>> aebe88dc
            read_values[k] = bcolz_interval_reader(
                to_read, datafile, interval_size, op_name='{}-reader'.format(
                    k),
                in_memory=in_memory, **reader_kwargs)

        # Enqueue the read values, along with labels and intervals
        interval_tensor_dict = {k: to_read[k]
                                for k in ['chrom', 'start', 'end']}
        batch_labels = None
        if 'labels' in to_read:
            batch_labels = to_read['labels']
        ex_queue = examples_queue(interval_tensor_dict, read_values, batch_labels,
                                  name='examples-queue')
        return ex_queue<|MERGE_RESOLUTION|>--- conflicted
+++ resolved
@@ -219,20 +219,12 @@
         # Create a reader for each datafile
         read_values = {}
         for k, datafile in datafiles.items():
-<<<<<<< HEAD
             if k == 'expression_data_dir': ## TODO: implement reader for expression
                 continue
             reader_kwargs = input_id2reader_kwargs[k]
             #reader_kwargs = {}
             #reader_kwargs['norm_params'] = 'local_zscore' if k == 'dnase_data_dir' else None
             #reader_kwargs['interval_params'] = 'midpoint' if k == 'dnase_peaks_counts_data_dir' else None
-=======
-            reader_kwargs = {}
-            reader_kwargs[
-                'norm_params'] = 'local_zscore' if k == 'dnase_data_dir' else None
-            reader_kwargs[
-                'interval_params'] = 'midpoint' if k == 'dnase_peaks_counts_data_dir' else None
->>>>>>> aebe88dc
             read_values[k] = bcolz_interval_reader(
                 to_read, datafile, interval_size, op_name='{}-reader'.format(
                     k),
