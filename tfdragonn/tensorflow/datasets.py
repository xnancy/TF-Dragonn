from __future__ import absolute_import
from __future__ import division
from __future__ import print_function

from collections import OrderedDict
import json

import numpy as np
from pybedtools import BedTool

<<<<<<< HEAD
RAW_INPUT_NAMES = set(['genome_fasta', 'dnase_bigwig', 'dnase_peaks_bed',
                       'gencode_tss', 'gencode_annotation', 'gencode_polyA',
                       'gencode_lncRNA', 'gencode_tRNA',
                       'expression_tsv'])
raw_input2processed_input = {'genome_fasta': 'genome_data_dir',
                             'dnase_bigwig': 'dnase_data_dir',
                             'dnase_peaks_bed': 'dnase_peaks_counts_data_dir',
                             'gencode_tss': 'gencode_tss_distances_data_dir',
                             'gencode_annotation': 'gencode_annotation_distances_data_dir',
                             'gencode_polyA': 'gencode_polyA_distances_data_dir',
                             'gencode_lncRNA': 'gencode_lncRNA_distances_data_dir',
                             'gencode_tRNA': 'gencode_tRNA_distances_data_dir',
                             'expression_tsv': 'expression_data_dir'}
PROCESSED_INPUT_NAMES = set(raw_input2processed_input.values())

=======
>>>>>>> c67bdeb5

def parse_inputs_and_intervals(processed_inputs_file, processed_intervals_file):
    """Parse the processed inputs and intervals files, return a dataset dictionary."""

    all_datasets = {}
    with open(processed_inputs_file, 'r') as fp:
        data = json.load(fp)
    for cur_dataset_id, cur_dataset_dict in data.items():
        all_datasets[cur_dataset_id] = {}
        for input_id in PROCESSED_INPUT_NAMES:
            if input_id in cur_dataset_dict:
                all_datasets[cur_dataset_id][input_id] = cur_dataset_dict[input_id]
        """
        if 'dnase_data_dir' in cur_dataset_dict:
            all_datasets[cur_dataset_id][
                'dnase_data_dir'] = cur_dataset_dict['dnase_data_dir']
        if 'genome_data_dir' in cur_dataset_dict:
            all_datasets[cur_dataset_id][
                'genome_data_dir'] = cur_dataset_dict['genome_data_dir']
<<<<<<< HEAD
        if ('dnase_peaks_counts' in cur_dataset_dict or ## account for temporary naming conventions
            'dnase_peaks_counts_data_dir' in cur_dataset_dict):
            all_datasets[cur_dataset_id][
                'dnase_peaks_counts_data_dir'] = cur_dataset_dict['dnase_peaks_counts_data_dir']
        """
=======
        # if ('dnase_peaks_counts' in cur_dataset_dict or  # account for temporary naming conventions
        #         'dnase_peaks_counts_data_dir' in cur_dataset_dict):
        #     all_datasets[cur_dataset_id][
        #         'dnase_peaks_counts_data_dir'] = cur_dataset_dict['dnase_peaks_counts_data_dir']
>>>>>>> c67bdeb5

    dataset = {}

    with open(processed_intervals_file, 'r') as fp:
        data = json.load(fp)
    task_names = data['task_names']

    for dataset_id, dataset_dict in data.items():

        if dataset_id == 'task_names':
            continue

        if dataset_id not in dataset:
            dataset[dataset_id] = {'task_names': task_names}

        dataset[dataset_id]['inputs'] = all_datasets[dataset_id]

        dataset[dataset_id]['labels'] = np.load(dataset_dict['labels'])

        bt = BedTool(dataset_dict['regions'])
        intervals_dict = {k: bt.to_dataframe()[k].as_matrix() for k in [
            'chrom', 'start', 'end']}
        dataset[dataset_id]['intervals'] = intervals_dict

    return dataset


def parse_raw_inputs(raw_inputs_file, require_consistentcy=True):
    """parses raw inputs file, returns inputs dictionary"""

    with open(raw_inputs_file, 'r') as fp:
        datasets = json.load(fp, object_pairs_hook=OrderedDict)
    # populate missing input types with None
    for dataset_id, dataset_dict in datasets.items():
        if not set(dataset_dict.keys()).issubset(RAW_INPUT_NAMES):
            err_msg = """ {} in {} has an unexpected input name!
                          Supported input names are {}""".format(
                dataset_id, raw_inputs_file, RAW_INPUT_NAMES)
            raise ValueError(err_msg)
        for input_name in RAW_INPUT_NAMES:
            if input_name not in dataset_dict:
                datasets[dataset_id][input_name] = None
    if require_consistentcy and len(datasets) > 1:
        # check which inputs are in the first dataset
        input_id2is_none = {input_id: input_val is None
                            for input_id, input_val in datasets.values()[0].items()}
        # check other datasets match it
        for dataset_id, dataset_dict in datasets.items():
            for input_id, input_val in dataset_dict.items():
                if (input_val is None) != input_id2is_none[input_id]:
                    err_msg = """ Cannot parse consistent raw input datasets:
                                  {0} in {1} inconsistent with {0}
                                  in the first dataset in {2} """.format(
                        input_id, dataset_id, raw_inputs_file)
                    raise ValueError(err_msg)

    return datasets<|MERGE_RESOLUTION|>--- conflicted
+++ resolved
@@ -8,7 +8,6 @@
 import numpy as np
 from pybedtools import BedTool
 
-<<<<<<< HEAD
 RAW_INPUT_NAMES = set(['genome_fasta', 'dnase_bigwig', 'dnase_peaks_bed',
                        'gencode_tss', 'gencode_annotation', 'gencode_polyA',
                        'gencode_lncRNA', 'gencode_tRNA',
@@ -24,8 +23,6 @@
                              'expression_tsv': 'expression_data_dir'}
 PROCESSED_INPUT_NAMES = set(raw_input2processed_input.values())
 
-=======
->>>>>>> c67bdeb5
 
 def parse_inputs_and_intervals(processed_inputs_file, processed_intervals_file):
     """Parse the processed inputs and intervals files, return a dataset dictionary."""
@@ -45,19 +42,11 @@
         if 'genome_data_dir' in cur_dataset_dict:
             all_datasets[cur_dataset_id][
                 'genome_data_dir'] = cur_dataset_dict['genome_data_dir']
-<<<<<<< HEAD
         if ('dnase_peaks_counts' in cur_dataset_dict or ## account for temporary naming conventions
             'dnase_peaks_counts_data_dir' in cur_dataset_dict):
             all_datasets[cur_dataset_id][
                 'dnase_peaks_counts_data_dir'] = cur_dataset_dict['dnase_peaks_counts_data_dir']
         """
-=======
-        # if ('dnase_peaks_counts' in cur_dataset_dict or  # account for temporary naming conventions
-        #         'dnase_peaks_counts_data_dir' in cur_dataset_dict):
-        #     all_datasets[cur_dataset_id][
-        #         'dnase_peaks_counts_data_dir'] = cur_dataset_dict['dnase_peaks_counts_data_dir']
->>>>>>> c67bdeb5
-
     dataset = {}
 
     with open(processed_intervals_file, 'r') as fp:
