from __future__ import absolute_import
from __future__ import division
from __future__ import print_function

import tensorflow as tf

"""
A queue for storing intervals and labels.
"""

_DEFAULT_CAPACITY = 10000


def interval_queue(intervals, labels=None, dequeue_size=128,
                   name='interval-queue', num_epochs=None):
    """Create an interval queue.

    The intervals are provided as a dictionary of chrom, start, and end 1D numpy arrays. The labels
    (which are optional) can be provided as a 2D numpy array. A dictionary of tensors with length
    equal to `dequeue_size` is returned.

    Args:
        intervals (dict): dictionary of numpy arrays, with the format:
            {'chrom': np.array(string), 'start': np.array(int), 'end': np.array(int)}
        labels: (optional) a numpy array of size N x T where N is the length of intervals and
            T is the number of tasks
        name: (optional) string, name for this queue

    Returns:
        a dictionary of tensors with keys [chrom, start, end, labels], where each
        tensor has shape equal to dequeue_size. Labels is T-dimensional (T = number of tasks)
    """
    n_exs = intervals['chrom'].shape[0]
    for k in ['chrom', 'start', 'end']:
        if k not in intervals:
            raise ValueError('intervals must contain {}'.format(k))
        elif intervals[k].shape[0] != n_exs:
            raise ValueError('intervals shape does not match labels shape: {} vs {}'.format(
                intervals[k].shape[0], n_exs))

    with tf.variable_scope(name):
        chrom_queue = tf.train.string_input_producer(
            tf.convert_to_tensor(intervals['chrom']), shuffle=False,
<<<<<<< HEAD
            capacity=_DEFAULT_CAPACITY, name='chrom-buffer')
        start_queue = tf.train.input_producer(
            tf.convert_to_tensor(intervals['start']), shuffle=False,
            capacity=_DEFAULT_CAPACITY, name='start-buffer')
        end_queue = tf.train.input_producer(
            tf.convert_to_tensor(intervals['end']), shuffle=False,
            capacity=_DEFAULT_CAPACITY, name='end-buffer')
=======
            capacity=_DEFAULT_BUFFER_CAPACITY, name='chrom-buffer', num_epochs=num_epochs)
        start_queue = tf.train.input_producer(
            tf.convert_to_tensor(intervals['start']), shuffle=False,
            capacity=_DEFAULT_BUFFER_CAPACITY, name='start-buffer', num_epochs=num_epochs)
        end_queue = tf.train.input_producer(
            tf.convert_to_tensor(intervals['end']), shuffle=False,
            capacity=_DEFAULT_BUFFER_CAPACITY, name='end-buffer', num_epochs=num_epochs)
>>>>>>> e30ae6df

        # These dequeue ops can raise tf.OutOfRange if num_epochs is not None
        outputs = {
            'chrom': chrom_queue.dequeue_many(dequeue_size),
            'start': start_queue.dequeue_many(dequeue_size),
            'end': end_queue.dequeue_many(dequeue_size),
        }

        if labels is not None:
            label_queue = tf.train.input_producer(
                tf.convert_to_tensor(labels), shuffle=False, capacity=_DEFAULT_CAPACITY,
                name='labels-buffer')
            labels_dequeue = label_queue.dequeue_many(dequeue_size)

            outputs['labels'] = labels_dequeue

    return outputs<|MERGE_RESOLUTION|>--- conflicted
+++ resolved
@@ -41,23 +41,14 @@
     with tf.variable_scope(name):
         chrom_queue = tf.train.string_input_producer(
             tf.convert_to_tensor(intervals['chrom']), shuffle=False,
-<<<<<<< HEAD
-            capacity=_DEFAULT_CAPACITY, name='chrom-buffer')
+
+            capacity=_DEFAULT_CAPACITY, name='chrom-buffer', num_epochs=num_epochs)
         start_queue = tf.train.input_producer(
             tf.convert_to_tensor(intervals['start']), shuffle=False,
-            capacity=_DEFAULT_CAPACITY, name='start-buffer')
+            capacity=_DEFAULT_CAPACITY, name='start-buffer', num_epochs=num_epochs)
         end_queue = tf.train.input_producer(
             tf.convert_to_tensor(intervals['end']), shuffle=False,
-            capacity=_DEFAULT_CAPACITY, name='end-buffer')
-=======
-            capacity=_DEFAULT_BUFFER_CAPACITY, name='chrom-buffer', num_epochs=num_epochs)
-        start_queue = tf.train.input_producer(
-            tf.convert_to_tensor(intervals['start']), shuffle=False,
-            capacity=_DEFAULT_BUFFER_CAPACITY, name='start-buffer', num_epochs=num_epochs)
-        end_queue = tf.train.input_producer(
-            tf.convert_to_tensor(intervals['end']), shuffle=False,
-            capacity=_DEFAULT_BUFFER_CAPACITY, name='end-buffer', num_epochs=num_epochs)
->>>>>>> e30ae6df
+            capacity=_DEFAULT_CAPACITY, name='end-buffer', num_epochs=num_epochs)
 
         # These dequeue ops can raise tf.OutOfRange if num_epochs is not None
         outputs = {
