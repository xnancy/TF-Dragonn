#!/usr/bin/env python

from __future__ import absolute_import
from __future__ import division
from __future__ import print_function

import argparse
import os
import logging
import shutil
import math

import tensorflow as tf

import database
import models

from dataset_interval_reader import get_train_readers_and_tasknames
from dataset_interval_reader import get_valid_readers_and_tasknames
from shared_examples_queue import SharedExamplesQueue
from shared_examples_queue import ValidationSharedExamplesQueue
from trainers import ClassiferTrainer
from early_stopper import train_until_earlystop

DIR_PREFIX = '/srv/scratch/tfbinding/'
LOGDIR_PREFIX = '/srv/scratch/tfbinding/tf_logs/'

HOLDOUT_CHROMS = ['chr1', 'chr8', 'chr21']
VALID_CHROMS = ['chr9']

TRAIN_DIRNAME = 'train'
VALID_DIRNAME = 'valid'

EARLYSTOPPING_KEY = 'metrics/auPRC'
EARLYSTOPPING_PATIENCE = 4
EARLYSTOPPING_TOLERANCE = 1e-4

IN_MEMORY = False
BATCH_SIZE = 128
EPOCH_SIZE = 250000

logging.basicConfig(
    format='%(levelname)s %(asctime)s %(message)s', level=logging.DEBUG)
logger = logging.getLogger('train-wrapper')


def main():
    parser = argparse.ArgumentParser()
    parser.add_argument('dataset_params_file', type=os.path.abspath,
                        help='Dataset parameters json file path')
    parser.add_argument('interval_params_file', type=os.path.abspath,
                        help='Interval parameters json file path')
    parser.add_argument('model_params_file', type=os.path.abspath,
                        help='Model parameters json file path')
    parser.add_argument('logdir', type=os.path.abspath,
                        help='Log directory, also used as globally unique run identifier')
    parser.add_argument('--visiblegpus', type=str,
                        required=True, help='Visible GPUs string')
    args = parser.parse_args()

<<<<<<< HEAD
    train_tf_dragonn(args.dataset_params_file, args.interval_params_file,
                     args.model_params_file, args.logdir, args.visiblegpus)
=======
    train_tf_dragonn(args.datasetspec, args.intervalspec,
                     args.model_type, args.logdir, args.visiblegpus)
>>>>>>> 615b80c4


def train_tf_dragonn(datasetspec, intervalspec, modelspec, logdir, visiblegpus):

    datasetspec = os.path.abspath(datasetspec)
    assert(os.path.isfile(datasetspec))
    assert(datasetspec.startswith(DIR_PREFIX))

    intervalspec = os.path.abspath(intervalspec)
    assert(os.path.isfile(intervalspec))
    assert(intervalspec.startswith(DIR_PREFIX))

    modelspec = os.path.abspath(modelspec)
    assert(os.path.isfile(modelspec))
    assert(modelspec.startswith(DIR_PREFIX))

    logdir = os.path.abspath(logdir)
    if os.path.isdir(logdir):  # remove empty directories for debugging
        if len(os.listdir(logdir)) == 0:
            shutil.rmtree(logdir)
    assert(not os.path.exists(logdir))
    assert(logdir.startswith(LOGDIR_PREFIX))
    os.mkdir(logdir)
    run_id = logdir.lstrip(LOGDIR_PREFIX)

    train_log_dir = os.path.join(logdir, TRAIN_DIRNAME)
    valid_log_dir = os.path.join(logdir, VALID_DIRNAME)

    logging.info('dataspec file: {}'.format(datasetspec))
    logging.info('intervalspec file: {}'.format(intervalspec))
    logging.info('logdir path: {}'.format(logdir))
    logging.info('visiblegpus string: {}'.format(visiblegpus))

    logging.info('registering with tfdragonn database')
<<<<<<< HEAD
    database.add_run(run_id, modelspec, datasetspec,
=======
    database.add_run(str(uuid.uuid4()), model_type, datasetspec,
>>>>>>> 615b80c4
                     intervalspec, 'none_used', logdir)

    logging.info('Setting up readers')

    model = models.model_from_config(modelspec)

    session_config = tf.ConfigProto()
    session_config.gpu_options.deferred_deletion_bytes = int(250 * 1e6)  # 250MB
    session_config.gpu_options.visible_device_list = str(visiblegpus)
    session_config.gpu_options.per_process_gpu_memory_fraction = 0.45  # allows 2 sessions/GPU

    trainer = ClassiferTrainer(epoch_size=EPOCH_SIZE)

    def train(checkpoint=None, num_epochs=1):
        with tf.Graph().as_default():
            train_readers, task_names = get_train_readers_and_tasknames(
                datasetspec, intervalspec, validation_chroms=VALID_CHROMS,
                holdout_chroms=HOLDOUT_CHROMS, in_memory=IN_MEMORY)
            train_queue = SharedExamplesQueue(
                train_readers, task_names, batch_size=BATCH_SIZE)

            new_checkpoint = trainer.train(
                model, train_queue, train_log_dir, checkpoint, session_config, num_epochs)
            return new_checkpoint

    def validate(checkpoint):
        with tf.Graph().as_default():
            valid_readers, task_names, num_valid_exs = get_valid_readers_and_tasknames(
                datasetspec, intervalspec, validation_chroms=VALID_CHROMS,
                holdout_chroms=HOLDOUT_CHROMS, in_memory=IN_MEMORY)
            valid_queue = ValidationSharedExamplesQueue(
                valid_readers, task_names, batch_size=BATCH_SIZE)
            num_batches = int(math.floor(num_valid_exs / BATCH_SIZE) - 1)

            eval_metrics = trainer.evaluate(
                model, valid_queue, num_batches, valid_log_dir, checkpoint, session_config)
            return eval_metrics

    train_until_earlystop(
        train, validate, metric_key=EARLYSTOPPING_KEY, patience=EARLYSTOPPING_PATIENCE,
        tolerance=EARLYSTOPPING_TOLERANCE, max_epochs=100)


if __name__ == '__main__':
    main()<|MERGE_RESOLUTION|>--- conflicted
+++ resolved
@@ -58,13 +58,8 @@
                         required=True, help='Visible GPUs string')
     args = parser.parse_args()
 
-<<<<<<< HEAD
     train_tf_dragonn(args.dataset_params_file, args.interval_params_file,
                      args.model_params_file, args.logdir, args.visiblegpus)
-=======
-    train_tf_dragonn(args.datasetspec, args.intervalspec,
-                     args.model_type, args.logdir, args.visiblegpus)
->>>>>>> 615b80c4
 
 
 def train_tf_dragonn(datasetspec, intervalspec, modelspec, logdir, visiblegpus):
@@ -99,12 +94,8 @@
     logging.info('visiblegpus string: {}'.format(visiblegpus))
 
     logging.info('registering with tfdragonn database')
-<<<<<<< HEAD
-    database.add_run(run_id, modelspec, datasetspec,
-=======
-    database.add_run(str(uuid.uuid4()), model_type, datasetspec,
->>>>>>> 615b80c4
-                     intervalspec, 'none_used', logdir)
+    metadata = {}  #TODO(cprobert): save metadata here
+    database.add_run(run_id, datasetspec, intervalspec, modelspec, logdir, metadata)
 
     logging.info('Setting up readers')
 
